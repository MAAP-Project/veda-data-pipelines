import re
from typing import Callable, Dict, Tuple, Union
from datetime import datetime
from dateutil.relativedelta import relativedelta

from . import events


DATERANGE = Tuple[datetime, datetime]


def _calculate_year_range(datetime_obj: datetime) -> DATERANGE:
    start_datetime = datetime_obj.replace(month=1, day=1)
    end_datetime = datetime_obj.replace(month=12, day=31)
    return start_datetime, end_datetime


def _calculate_month_range(datetime_obj: datetime) -> DATERANGE:
    start_datetime = datetime_obj.replace(day=1)
    end_datetime = datetime_obj + relativedelta(day=31)
    return start_datetime, end_datetime


DATETIME_RANGE_METHODS: Dict[events.INTERVAL, Callable[[datetime], DATERANGE]] = {
    "month": _calculate_month_range,
    "year": _calculate_year_range,
}


def extract_dates(
    filename: str, datetime_range: events.INTERVAL
) -> Union[Tuple[datetime, datetime, None], Tuple[None, None, datetime]]:
    """
    Extracts start & end or single date string from filename.
    """
    DATE_REGEX_STRATEGIES = [
        (r"_(\d{4}-\d{2}-\d{2})", "%Y-%m-%d"),
        (r"_(\d{8})", "%Y%m%d"),
        (r"_(\d{6})", "%Y%m"),
        (r"_(\d{4})", "%Y"),
    ]

    # Find dates in filename
    dates = []
    for (pattern, dateformat) in DATE_REGEX_STRATEGIES:
<<<<<<< HEAD
        dates_found = re.compile(pattern).findall(item.s3_filename)
=======
        dates_found = re.compile(pattern).findall(filename)
>>>>>>> acc7f4af
        if not dates_found:
            continue

        for date_str in dates_found:
            dates.append(datetime.strptime(date_str, dateformat))

        break

    num_dates_found = len(dates)

    # No dates found
    if not num_dates_found:
        raise Exception(
<<<<<<< HEAD
            f"No dates provided in {item.s3_filename=}. "
=======
            f"No dates provided in {filename=}. "
>>>>>>> acc7f4af
            "At least one date in format yyyy-mm-dd is required."
        )

    # Many dates found
    if num_dates_found > 1:
        dates.sort()
        start_datetime, *_, end_datetime = dates
        return start_datetime, end_datetime, None

    # Single date found
    single_datetime = dates[0]

    # Convert single date to range
    if datetime_range:
        start_datetime, end_datetime = DATETIME_RANGE_METHODS[datetime_range](
            single_datetime
        )
        return start_datetime, end_datetime, None

    # Return single date
    return None, None, single_datetime<|MERGE_RESOLUTION|>--- conflicted
+++ resolved
@@ -43,11 +43,7 @@
     # Find dates in filename
     dates = []
     for (pattern, dateformat) in DATE_REGEX_STRATEGIES:
-<<<<<<< HEAD
-        dates_found = re.compile(pattern).findall(item.s3_filename)
-=======
         dates_found = re.compile(pattern).findall(filename)
->>>>>>> acc7f4af
         if not dates_found:
             continue
 
@@ -61,11 +57,7 @@
     # No dates found
     if not num_dates_found:
         raise Exception(
-<<<<<<< HEAD
-            f"No dates provided in {item.s3_filename=}. "
-=======
             f"No dates provided in {filename=}. "
->>>>>>> acc7f4af
             "At least one date in format yyyy-mm-dd is required."
         )
 
