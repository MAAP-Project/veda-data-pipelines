--- conflicted
+++ resolved
@@ -3,6 +3,16 @@
 
 # Usage: source env.sh <env>
 # Valid environments: dev, staging (for now)
+
+#===== Needed temporarily to load collections =====#
+devPGSecret=veda-backend-uah-dev/pgstac/621feede
+stagePGSecret=delta-backend-stagingv2/pgstac/5d4eb447
+
+devVPCid=vpc-0512162c42da5e645
+stageVPCid=vpc-09d7998dbf340fcb7
+
+devSGid=sg-0bf8af1ca386cb709
+stageSGid=sg-0d30aea6d2b661d4b
 
 #===== Needed temporarily to load collections =====#
 devCognitoAppSecret=xxxx
@@ -33,15 +43,11 @@
     export ENV=$1
     export APP_NAME="veda-data-pipelines"
 
-<<<<<<< HEAD
     export VPC_ID=$vpcId
     export SECURITY_GROUP_ID=$sgId
     export SECRET_NAME=$pgSecret
 
     export STAC_INGESTOR_API_URL=$stacIngestorUrl
-=======
-        export STAC_INGESTOR_URL=$stacIngestorUrl
->>>>>>> ac465e17
 
     echo "$1 environment set"
 fi