--- conflicted
+++ resolved
@@ -1,8 +1,5 @@
-<<<<<<< HEAD
 import os
 import config
-=======
->>>>>>> bd0eeff3
 from aws_cdk import core, aws_iam, custom_resources
 import aws_cdk.aws_stepfunctions as stepfunctions
 import aws_cdk.aws_events as events
@@ -12,7 +9,6 @@
 from aws_cdk import aws_ec2 as ec2
 from aws_cdk import aws_sqs as sqs
 from aws_cdk import aws_s3
-import os
 
 
 class CdkStack(core.Stack):
