# cloud-optimized-data-pipelines

This repo houses function code and deployment code for producing cloud-optimized
data products and STAC metadata for interfaces such as https://github.com/NASA-IMPACT/delta-ui.

# Requirements

## Docker

See https://docs.docker.com/get-docker/

## CDK

https://docs.aws.amazon.com/cdk/v2/guide/getting_started.html

```bash
nvm use 14
npm install cdk
pip install aws-cdk.aws-stepfunctions-tasks
```

# What's here?

## Dataset Worfklows

<<<<<<< HEAD
The `dataset-workflows/` directory includes scripts and cloud deployments for data ingest, processing and publication workflows. Each dataset managed by this repository should have it's own sub-directory within dataset-workflows. Ech workflow should be documented and repeatable for other developers. Dataset workflows fall into 2 categories:
=======
The `dataset-workflows/` directory includes scripts and cloud deployments for data ingest, processing and publication workflows. Each dataset managed by this repository should have it's own sub-directory within dataset-workflows. Each workflow should be documented and repeatable for other developers. Dataset workflows fall into 2 categories:
>>>>>>> 3d74d6ca

* Manual workflows: Small, one time ingests (100 files or less) may be processed manually. Example: Black Marble Nightlights data for Hurricanes Ida and Maria.
* Cloud workflows:
    * Large scale ingests will require cloud resources for monitoring, scaling and long-running processes. Example: HLS.
    * Small scale ingests which are ongoing or require automation. Example: Facebook COG generation triggered by new data in `s3://dataforgood-fb-data/`

As noted, each dataset has it's own directory in `dataset-workflows` with documentation and code for data ingest, processing and publish. Not all steps are necessary for all wokflows. Optionally, datasets may have suffixes to indicate the tool used to run the ingest and publish. For example `dataset-workflows/hls-cdk` would include cdk for deploying the HLS pipeline for publishing HLS STAC records.

## Lambdas

The `lambdas/` subdirectory includes lambda code for composing a dataset workflow. Each dataset is expected to have slightly different needs when it comes to data discovery, processing, and publication. These lambda functions should be re-usable across datasets

* `cogify` includes code and Dockerfiles for
  running data conversion to COG, such as NetCDF/HDF5 to COG. 
  
* `cmr-query` includes code and Dockerfiles for discovering HDF5 files from NASA CMR.
  
* `s3-discovery` includes code and Dockerfiles for discovering arbitrary files from an S3 location.
  
* `stac-gen` includes code and Dockerfiles for generating STAC items from a COG using `rio-stac`. Can optionally query CMR for metadata or parse metadata from filenames with provided regex.

* `pgstac-loader` generates multiple records from a ndjson file.
  
See individual directories for more information and run instructions.

<|MERGE_RESOLUTION|>--- conflicted
+++ resolved
@@ -23,11 +23,7 @@
 
 ## Dataset Worfklows
 
-<<<<<<< HEAD
-The `dataset-workflows/` directory includes scripts and cloud deployments for data ingest, processing and publication workflows. Each dataset managed by this repository should have it's own sub-directory within dataset-workflows. Ech workflow should be documented and repeatable for other developers. Dataset workflows fall into 2 categories:
-=======
 The `dataset-workflows/` directory includes scripts and cloud deployments for data ingest, processing and publication workflows. Each dataset managed by this repository should have it's own sub-directory within dataset-workflows. Each workflow should be documented and repeatable for other developers. Dataset workflows fall into 2 categories:
->>>>>>> 3d74d6ca
 
 * Manual workflows: Small, one time ingests (100 files or less) may be processed manually. Example: Black Marble Nightlights data for Hurricanes Ida and Maria.
 * Cloud workflows:
