from sys import argv
import functools
import glob
import os
import base64
import json

import boto3

DATA_PATH = os.path.join(os.path.dirname(os.path.realpath(__file__)), "..", "data")


<<<<<<< HEAD
sts = boto3.client("sts")
ACCOUNT_ID = sts.get_caller_identity().get("Account")
REGION = os.environ.get("AWS_REGION", "us-west-2")
APP_NAME = os.environ.get("APP_NAME")
ENV = os.environ.get("ENV", "dev")

SUBMIT_STAC_FUNCTION_NAME = f"{APP_NAME}-{ENV}-lambda-submit-stac-fn"
INGESTION_STEP_MACHINE_ARN = f"arn:aws:states:{REGION}:{ACCOUNT_ID}:stateMachine:{APP_NAME}-{ENV}-stepfunction-discover"
DISCOVERY_TRIGGER_ARN = f"arn:aws:lambda:{REGION}:{ACCOUNT_ID}:function:{APP_NAME}-{ENV}-lambda-trigger-discover-fn"
=======
def data_files(data, data_path):
    files = []
    for item in data:
        files.extend(glob.glob(os.path.join(data_path, f"{item}*.json")))
    return files


def get_items(query):
    items_path = os.path.join(DATA_PATH, "step_function_inputs")
    return data_files(query, items_path)


def get_collections(query):
    collections_path = os.path.join(DATA_PATH, "collections")
    return data_files(query, collections_path)

>>>>>>> ac465e17

def arguments():
    if len(argv) <= 1:
        print("No collection provided")
        return
    return argv[1:]


def args_handler(func):
    @functools.wraps(func)
    def prep_args(*args, **kwargs):
        internal_args = arguments()
        func(internal_args)

    return prep_args


def get_secret(secret_name: str) -> None:
    """Retrieve secrets from AWS Secrets Manager

    Args:
        secret_name (str): name of aws secrets manager secret containing database connection secrets
        profile_name (str, optional): optional name of aws profile for use in debugger only

    Returns:
        secrets (dict): decrypted secrets in dict
    """

    # Create a Secrets Manager client
    session = boto3.session.Session(region_name="us-west-2")
    client = session.client(service_name="secretsmanager")

    # In this sample we only handle the specific exceptions for the 'GetSecretValue' API.
    # See https://docs.aws.amazon.com/secretsmanager/latest/apireference/API_GetSecretValue.html
    # We rethrow the exception by default.

    get_secret_value_response = client.get_secret_value(SecretId=secret_name)

    # Decrypts secret using the associated KMS key.
    # Depending on whether the secret is a string or binary, one of these fields will be populated.
    if "SecretString" in get_secret_value_response:
        return json.loads(get_secret_value_response["SecretString"])
    else:
        return json.loads(base64.b64decode(get_secret_value_response["SecretBinary"]))


def get_sf_ingestion_arn():
    sts = boto3.client("sts")
    ACCOUNT_ID = sts.get_caller_identity().get("Account")
    REGION = os.environ.get("AWS_REGION", "us-east-1")
    APP_NAME = os.environ.get("APP_NAME")
    ENV = os.environ.get("ENV", "dev")
    return f"arn:aws:states:{REGION}:{ACCOUNT_ID}:stateMachine:{APP_NAME}-{ENV}-stepfunction-discover"<|MERGE_RESOLUTION|>--- conflicted
+++ resolved
@@ -10,17 +10,6 @@
 DATA_PATH = os.path.join(os.path.dirname(os.path.realpath(__file__)), "..", "data")
 
 
-<<<<<<< HEAD
-sts = boto3.client("sts")
-ACCOUNT_ID = sts.get_caller_identity().get("Account")
-REGION = os.environ.get("AWS_REGION", "us-west-2")
-APP_NAME = os.environ.get("APP_NAME")
-ENV = os.environ.get("ENV", "dev")
-
-SUBMIT_STAC_FUNCTION_NAME = f"{APP_NAME}-{ENV}-lambda-submit-stac-fn"
-INGESTION_STEP_MACHINE_ARN = f"arn:aws:states:{REGION}:{ACCOUNT_ID}:stateMachine:{APP_NAME}-{ENV}-stepfunction-discover"
-DISCOVERY_TRIGGER_ARN = f"arn:aws:lambda:{REGION}:{ACCOUNT_ID}:function:{APP_NAME}-{ENV}-lambda-trigger-discover-fn"
-=======
 def data_files(data, data_path):
     files = []
     for item in data:
@@ -37,7 +26,6 @@
     collections_path = os.path.join(DATA_PATH, "collections")
     return data_files(query, collections_path)
 
->>>>>>> ac465e17
 
 def arguments():
     if len(argv) <= 1:
@@ -57,11 +45,9 @@
 
 def get_secret(secret_name: str) -> None:
     """Retrieve secrets from AWS Secrets Manager
-
     Args:
         secret_name (str): name of aws secrets manager secret containing database connection secrets
         profile_name (str, optional): optional name of aws profile for use in debugger only
-
     Returns:
         secrets (dict): decrypted secrets in dict
     """
