--- conflicted
+++ resolved
@@ -1,16 +1,9 @@
-import os
+
 import json
 import boto3
 
-<<<<<<< HEAD
-from .utils import args_handler, data_files, DATA_PATH, DISCOVERY_TRIGGER_ARN
-
-items_path = os.path.join(DATA_PATH, "step_function_inputs")
-sf_client = boto3.client("stepfunctions")
-=======
 from dotenv import load_dotenv
 from .utils import args_handler, get_items, get_sf_ingestion_arn
->>>>>>> ac465e17
 
 
 def insert_items(files):
@@ -24,18 +17,9 @@
         sf_client = boto3.client("stepfunctions")
         sf_arn = get_sf_ingestion_arn()
         for event in events:
-<<<<<<< HEAD
-            lambda_client = boto3.client("lambda")
-            response = lambda_client.invoke(
-                FunctionName=DISCOVERY_TRIGGER_ARN,
-                InvocationType="Event",
-                Payload=json.dumps(event),
-=======
             response = sf_client.start_execution(
                 stateMachineArn=sf_arn, input=json.dumps(event)
->>>>>>> ac465e17
             )
-
             print(response)
 
 
